/*
Copyright 2017 Google Inc.

Licensed under the Apache License, Version 2.0 (the "License");
you may not use this file except in compliance with the License.
You may obtain a copy of the License at

    http://www.apache.org/licenses/LICENSE-2.0

Unless required by applicable law or agreed to in writing, software
distributed under the License is distributed on an "AS IS" BASIS,
WITHOUT WARRANTIES OR CONDITIONS OF ANY KIND, either express or implied.
See the License for the specific language governing permissions and
limitations under the License.
*/

package main

import (
	"flag"
	"fmt"
	"net/http"
	_ "net/http/pprof"
	"strings"
	"time"

	"github.com/golang/glog"
	"golang.org/x/net/context"
	"golang.org/x/oauth2"
	"golang.org/x/oauth2/google"
	v3 "google.golang.org/api/monitoring/v3"

	"github.com/GoogleCloudPlatform/k8s-stackdriver/prometheus-to-sd/config"
	"github.com/GoogleCloudPlatform/k8s-stackdriver/prometheus-to-sd/flags"
	"github.com/GoogleCloudPlatform/k8s-stackdriver/prometheus-to-sd/translator"
	"github.com/prometheus/client_golang/prometheus/promhttp"
)

var (
	host       = flag.String("target-host", "localhost", "The monitored component's hostname. DEPRECATED: Use --source instead.")
	port       = flag.Uint("target-port", 80, "The monitored component's port. DEPRECATED: Use --source instead.")
	component  = flag.String("component", "", "The monitored target's name. DEPRECATED: Use --source instead.")
	resolution = flag.Duration("metrics-resolution", 60*time.Second,
		"The resolution at which prometheus-to-sd will scrape the component for metrics.")
	metricsPrefix = flag.String("stackdriver-prefix", "container.googleapis.com/master",
		"Prefix that is appended to every metric.")
	whitelisted = flag.String("whitelisted-metrics", "",
		"Comma-separated list of whitelisted metrics. If empty all metrics will be exported. DEPRECATED: Use --source instead.")
	autoWhitelistMetrics = flag.Bool("auto-whitelist-metrics", false,
		"If component has no whitelisted metrics, prometheus-to-sd will fetch them from Stackdriver.")
	metricDescriptorsResolution = flag.Duration("metric-descriptors-resolution", 10*time.Minute,
		"The resolution at which prometheus-to-sd will scrape metric descriptors from Stackdriver.")
	apioverride = flag.String("api-override", "",
		"The stackdriver API endpoint to override the default one used (which is prod).")
	source = flags.Uris{}
	podId  = flag.String("pod-id", "machine",
		"Name of the pod in which monitored component is running.")
	namespaceId = flag.String("namespace-id", "",
		"Namespace name of the pod in which monitored component is running.")
	omitComponentName = flag.Bool("omit-component-name", true,
		"If metric name starts with the component name then this substring is removed to keep metric name shorter.")
	debugPort = flag.Uint("port", 6061, "Port on which debug information is exposed.")

	customMetricsPrefix = "custom.googleapis.com"
)

func main() {
	flag.Set("logtostderr", "true")
	flag.Var(&source, "source", "source(s) to watch in [component-name]:http://host:port?whitelisted=a,b,c format")

	defer glog.Flush()
	flag.Parse()

	sourceConfigs := config.SourceConfigsFromFlags(source, component, host, port, whitelisted)

	gceConf, err := config.GetGceConfig(*metricsPrefix)
	podConfig := &config.PodConfig{
		PodId:       *podId,
		NamespaceId: *namespaceId,
	}
	if err != nil {
		glog.Fatalf("Failed to get GCE config: %v", err)
	}
	glog.Infof("GCE config: %+v", gceConf)

	go func() {
		http.Handle("/metrics", promhttp.Handler())
		glog.Error(http.ListenAndServe(fmt.Sprintf(":%d", *debugPort), nil))
	}()

	client := oauth2.NewClient(context.Background(), google.ComputeTokenSource(""))
	stackdriverService, err := v3.New(client)
	if *apioverride != "" {
		stackdriverService.BasePath = *apioverride
	}
	if err != nil {
		glog.Fatalf("Failed to create Stackdriver client: %v", err)
	}
	glog.V(4).Infof("Successfully created Stackdriver client")

	if len(sourceConfigs) == 0 {
		glog.Fatalf("No sources defined. Please specify at least one --source flag.")
	}

	for _, sourceConfig := range sourceConfigs {
		glog.V(4).Infof("Starting goroutine for %+v", sourceConfig)

		// Pass sourceConfig as a parameter to avoid using the last sourceConfig by all goroutines.
		go readAndPushDataToStackdriver(stackdriverService, gceConf, podConfig, sourceConfig)
	}

	// As worker goroutines work forever, block main thread as well.
	<-make(chan int)
}

func readAndPushDataToStackdriver(stackdriverService *v3.Service, gceConf *config.GceConfig, podConfig *config.PodConfig, sourceConfig config.SourceConfig) {
	glog.Infof("Running prometheus-to-sd, monitored target is %s %v:%v", sourceConfig.Component, sourceConfig.Host, sourceConfig.Port)
	commonConfig := &config.CommonConfig{
		GceConfig:     gceConf,
		PodConfig:     podConfig,
		ComponentName: sourceConfig.Component,
	}
	metricDescriptorCache := translator.NewMetricDescriptorCache(stackdriverService, commonConfig, sourceConfig.Component)
	signal := time.After(0)
	useWhitelistedMetricsAutodiscovery := *autoWhitelistMetrics && len(sourceConfig.Whitelisted) == 0

	for range time.Tick(*resolution) {
		// Mark cache at the beginning of each iteration as stale. Cache is considered refreshed only if during
		// current iteration there was successful call to Refresh function.
		metricDescriptorCache.MarkStale()
		glog.V(4).Infof("Scraping metrics of component %v", sourceConfig.Component)
		select {
		case <-signal:
			glog.V(4).Infof("Updating metrics cache for component %v", sourceConfig.Component)
			metricDescriptorCache.Refresh()
			if useWhitelistedMetricsAutodiscovery {
				sourceConfig.UpdateWhitelistedMetrics(metricDescriptorCache.GetMetricNames())
				glog.V(2).Infof("Autodiscovered whitelisted metrics for component %v: %v", commonConfig.ComponentName, sourceConfig.Whitelisted)
			}
			signal = time.After(*metricDescriptorsResolution)
		default:
		}
		if useWhitelistedMetricsAutodiscovery && len(sourceConfig.Whitelisted) == 0 {
			glog.V(4).Infof("Skipping %v component as there are no metric to expose.", sourceConfig.Component)
			continue
		}
<<<<<<< HEAD
		metrics, err := translator.GetPrometheusMetrics(sourceConfig.Host, sourceConfig.Port, sourceConfig.Path)
=======
		metrics, err := translator.GetPrometheusMetrics(&sourceConfig)
>>>>>>> 5b11b102
		if err != nil {
			glog.V(2).Infof("Error while getting Prometheus metrics %v for component %v", err, sourceConfig.Component)
			continue
		}
		if *omitComponentName {
			metrics = translator.OmitComponentName(metrics, sourceConfig.Component)
		}
		if strings.HasPrefix(commonConfig.GceConfig.MetricsPrefix, customMetricsPrefix) {
			metricDescriptorCache.UpdateMetricDescriptors(metrics, sourceConfig.Whitelisted)
		} else {
			metricDescriptorCache.ValidateMetricDescriptors(metrics, sourceConfig.Whitelisted)
		}
		ts := translator.TranslatePrometheusToStackdriver(commonConfig, sourceConfig.Whitelisted, metrics, metricDescriptorCache)
		translator.SendToStackdriver(stackdriverService, commonConfig, ts)
	}
}<|MERGE_RESOLUTION|>--- conflicted
+++ resolved
@@ -144,11 +144,7 @@
 			glog.V(4).Infof("Skipping %v component as there are no metric to expose.", sourceConfig.Component)
 			continue
 		}
-<<<<<<< HEAD
-		metrics, err := translator.GetPrometheusMetrics(sourceConfig.Host, sourceConfig.Port, sourceConfig.Path)
-=======
 		metrics, err := translator.GetPrometheusMetrics(&sourceConfig)
->>>>>>> 5b11b102
 		if err != nil {
 			glog.V(2).Infof("Error while getting Prometheus metrics %v for component %v", err, sourceConfig.Component)
 			continue
